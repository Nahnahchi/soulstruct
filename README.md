--- conflicted
+++ resolved
@@ -23,13 +23,4 @@
 - Unpack/repack **BND** archives and automatically manage **DCX** compression. 
 (*Dark Souls | Bloodborne | Dark Souls 3*) 
 
-<<<<<<< HEAD
-- Includes my ongoing documentation for game IDs in *Dark Souls*.
-
-Still to come:
-- Support for animation events (**TAE**) and Lua AI scripts.
-
-- Unified graphical application for modifying events, parameters, text, animations, and scripts in *Dark Souls*.
-=======
-- Includes my ongoing documentation for game IDs in *Dark Souls*.
->>>>>>> c8a1e92d
+- Includes my ongoing documentation for game IDs in *Dark Souls*.